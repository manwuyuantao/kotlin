/*
 * Copyright 2010-2015 JetBrains s.r.o.
 *
 * Licensed under the Apache License, Version 2.0 (the "License");
 * you may not use this file except in compliance with the License.
 * You may obtain a copy of the License at
 *
 * http://www.apache.org/licenses/LICENSE-2.0
 *
 * Unless required by applicable law or agreed to in writing, software
 * distributed under the License is distributed on an "AS IS" BASIS,
 * WITHOUT WARRANTIES OR CONDITIONS OF ANY KIND, either express or implied.
 * See the License for the specific language governing permissions and
 * limitations under the License.
 */

package org.jetbrains.kotlin.idea.debugger

import com.intellij.debugger.DebuggerInvocationUtil
import com.intellij.debugger.DebuggerManagerEx
import com.intellij.debugger.SourcePosition
import com.intellij.debugger.actions.MethodSmartStepTarget
import com.intellij.debugger.actions.SmartStepTarget
import com.intellij.debugger.engine.*
import com.intellij.debugger.engine.evaluation.EvaluationContextImpl
import com.intellij.debugger.impl.DebuggerContextImpl
import com.intellij.debugger.impl.PositionUtil
import com.intellij.debugger.settings.DebuggerSettings
import com.intellij.debugger.ui.breakpoints.BreakpointManager
import com.intellij.debugger.ui.breakpoints.LineBreakpoint
import com.intellij.execution.process.ProcessOutputTypes
import com.intellij.openapi.application.ModalityState
import com.intellij.openapi.roots.JdkOrderEntry
import com.intellij.openapi.roots.libraries.LibraryUtil
import com.intellij.openapi.util.io.FileUtil
import com.intellij.psi.PsiDocumentManager
import com.intellij.psi.PsiFile
import com.intellij.psi.PsiManager
import com.intellij.psi.search.FilenameIndex
import com.intellij.xdebugger.XDebuggerManager
import com.intellij.xdebugger.XDebuggerUtil
import com.intellij.xdebugger.breakpoints.XBreakpoint
import com.intellij.xdebugger.breakpoints.XBreakpointProperties
import com.intellij.xdebugger.breakpoints.XBreakpointType
import com.intellij.xdebugger.breakpoints.XLineBreakpointType
import org.jetbrains.kotlin.idea.debugger.breakpoints.KotlinFieldBreakpoint
import org.jetbrains.kotlin.idea.debugger.breakpoints.KotlinFieldBreakpointType
import org.jetbrains.kotlin.idea.debugger.stepping.*
import org.jetbrains.kotlin.idea.test.JetJdkAndLibraryProjectDescriptor
import org.jetbrains.kotlin.idea.util.application.runReadAction
import org.jetbrains.kotlin.idea.util.application.runWriteAction
import org.jetbrains.kotlin.test.InTextDirectivesUtils
import org.jetbrains.kotlin.test.InTextDirectivesUtils.findStringWithPrefixes
import java.io.File
import javax.swing.SwingUtilities

abstract class KotlinDebuggerTestBase : KotlinDebuggerTestCase() {
    private var oldSettings: DebuggerSettings? = null
    private var oldIsFilterForStdlibAlreadyAdded = false
    private var oldDisableKotlinInternalClasses = false
    private var oldRenderDelegatedProperties = false

    protected var evaluationContext: EvaluationContextImpl? = null
    protected var debuggerContext: DebuggerContextImpl? = null

    override fun initApplication() {
        super.initApplication()
        saveDefaultSettings()
    }

    override fun tearDown() {
        super.tearDown()
        restoreDefaultSettings()

        evaluationContext = null
        debuggerContext = null
    }

    protected fun configureSettings(fileText: String) {
        val kotlinSettings = KotlinDebuggerSettings.getInstance()
        kotlinSettings.DEBUG_IS_FILTER_FOR_STDLIB_ALREADY_ADDED = false
        kotlinSettings.DEBUG_DISABLE_KOTLIN_INTERNAL_CLASSES = fileText.getValueForSetting("DISABLE_KOTLIN_INTERNAL_CLASSES", oldDisableKotlinInternalClasses)
        kotlinSettings.DEBUG_RENDER_DELEGATED_PROPERTIES = fileText.getValueForSetting("RENDER_DELEGATED_PROPERTIES", oldRenderDelegatedProperties)

        val debuggerSettings = DebuggerSettings.getInstance()!!
        debuggerSettings.SKIP_SYNTHETIC_METHODS = fileText.getValueForSetting("SKIP_SYNTHETIC_METHODS", oldSettings!!.SKIP_SYNTHETIC_METHODS)
        debuggerSettings.SKIP_CONSTRUCTORS = fileText.getValueForSetting("SKIP_CONSTRUCTORS", oldSettings!!.SKIP_CONSTRUCTORS)
        debuggerSettings.SKIP_CLASSLOADERS = fileText.getValueForSetting("SKIP_CLASSLOADERS", oldSettings!!.SKIP_CLASSLOADERS)
        debuggerSettings.TRACING_FILTERS_ENABLED = fileText.getValueForSetting("TRACING_FILTERS_ENABLED", oldSettings!!.TRACING_FILTERS_ENABLED)
        debuggerSettings.SKIP_GETTERS = fileText.getValueForSetting("SKIP_GETTERS", oldSettings!!.SKIP_GETTERS)
    }

    private fun String.getValueForSetting(name: String, defaultValue: Boolean): Boolean {
        return findStringWithPrefixes(this, "// $name: ")?.toBoolean() ?: defaultValue
    }

    private fun saveDefaultSettings() {
        oldIsFilterForStdlibAlreadyAdded = KotlinDebuggerSettings.getInstance().DEBUG_IS_FILTER_FOR_STDLIB_ALREADY_ADDED
        oldDisableKotlinInternalClasses = KotlinDebuggerSettings.getInstance().DEBUG_DISABLE_KOTLIN_INTERNAL_CLASSES
        oldRenderDelegatedProperties = KotlinDebuggerSettings.getInstance().DEBUG_RENDER_DELEGATED_PROPERTIES
        oldSettings = DebuggerSettings.getInstance()!!.clone()
    }

    private fun restoreDefaultSettings() {
        KotlinDebuggerSettings.getInstance().DEBUG_IS_FILTER_FOR_STDLIB_ALREADY_ADDED = oldIsFilterForStdlibAlreadyAdded
        KotlinDebuggerSettings.getInstance().DEBUG_DISABLE_KOTLIN_INTERNAL_CLASSES = oldDisableKotlinInternalClasses
        KotlinDebuggerSettings.getInstance().DEBUG_RENDER_DELEGATED_PROPERTIES = oldRenderDelegatedProperties

        val debuggerSettings = DebuggerSettings.getInstance()!!
        debuggerSettings.SKIP_SYNTHETIC_METHODS = oldSettings!!.SKIP_SYNTHETIC_METHODS
        debuggerSettings.SKIP_CONSTRUCTORS = oldSettings!!.SKIP_CONSTRUCTORS
        debuggerSettings.SKIP_CLASSLOADERS = oldSettings!!.SKIP_CLASSLOADERS
        debuggerSettings.TRACING_FILTERS_ENABLED = oldSettings!!.TRACING_FILTERS_ENABLED
        debuggerSettings.SKIP_GETTERS = oldSettings!!.SKIP_GETTERS
    }

    protected val dp: DebugProcessImpl
        get() = getDebugProcess() ?: throw AssertionError("createLocalProcess() should be called before getDebugProcess()")

    public fun doOnBreakpoint(action: SuspendContextImpl.() -> Unit) {
        super.onBreakpoint(SuspendContextRunnable {
            initContexts(it)
            it.printContext()
            it.action()
        })
    }

    protected fun initContexts(suspendContext: SuspendContextImpl) {
        evaluationContext = createEvaluationContext(suspendContext)
        debuggerContext = createDebuggerContext(suspendContext)
    }

    protected fun SuspendContextImpl.doStepInto(ignoreFilters: Boolean, smartStepFilter: MethodFilter?) {
        dp.getManagerThread()!!.schedule(dp.createStepIntoCommand(this, ignoreFilters, smartStepFilter))
    }

<<<<<<< HEAD
    protected fun SuspendContextImpl.stepOut() {
        dp.getManagerThread()!!.schedule(dp.createStepOutCommand(this))
=======
    protected fun SuspendContextImpl.doStepOut() {
        val stepOutCommand = runReadAction { KotlinSteppingCommandProvider().getStepOutCommand(this, debuggerContext!!) }
                             ?: dp.createStepOutCommand(this)
        dp.managerThread.schedule(stepOutCommand)
>>>>>>> f9c7e7ad
    }

    /*
    protected fun SuspendContextImpl.doStepOver() {
        val stepOverCommand = runReadAction { KotlinSteppingCommandProvider().getStepOverCommand(this, false, debuggerContext!!) }
                             ?: dp.createStepOverCommand(this, false)
        dp.managerThread.schedule(stepOverCommand)
    }
    */

    protected fun doStepping(path: String) {
        val file = File(path)
        file.readLines().forEach {
            val line = it.trim()
            processSteppingInstruction(line)
        }
    }

    protected fun processSteppingInstruction(line: String) {
        fun repeat(indexPrefix: String, f: SuspendContextImpl.() -> Unit) {
            for (i in 1..(InTextDirectivesUtils.getPrefixedInt(line, indexPrefix) ?: 1)) {
                doOnBreakpoint(f)
            }
        }

        when {
            line.startsWith("// STEP_INTO: ") -> repeat("// STEP_INTO: ") { doStepInto(false, null) }
            line.startsWith("// STEP_OUT: ") -> repeat("// STEP_OUT: ") { stepOut() }
            line.startsWith("// SMART_STEP_INTO_BY_INDEX: ") -> doOnBreakpoint { doSmartStepInto(InTextDirectivesUtils.getPrefixedInt(line, "// SMART_STEP_INTO_BY_INDEX: ")!!) }
            line.startsWith("// SMART_STEP_INTO: ") -> repeat("// SMART_STEP_INTO: ") { doSmartStepInto() }
            line.startsWith("// RESUME: ") -> repeat("// RESUME: ") { resume(this) }
        }
    }

    protected fun SuspendContextImpl.doSmartStepInto(chooseFromList: Int = 0) {
        this.doSmartStepInto(chooseFromList, false)
    }

    private fun SuspendContextImpl.doSmartStepInto(chooseFromList: Int, ignoreFilters: Boolean) {
        val filters = createSmartStepIntoFilters()
        if (chooseFromList == 0) {
            filters.forEach {
                dp.getManagerThread()!!.schedule(dp.createStepIntoCommand(this, ignoreFilters, it))
            }
        }
        else {
            dp.getManagerThread()!!.schedule(dp.createStepIntoCommand(this, ignoreFilters, filters.get(chooseFromList)))
        }
    }

    private fun createSmartStepIntoFilters(): List<MethodFilter> {
        val breakpointManager = DebuggerManagerEx.getInstanceEx(getProject())?.getBreakpointManager()
        val breakpoint = breakpointManager?.getBreakpoints()?.first { it is LineBreakpoint }

        val line = (breakpoint as LineBreakpoint).getLineIndex()

        return runReadAction {
            val containingFile = breakpoint.getPsiFile()
            if (containingFile == null) throw AssertionError("Couldn't find file for breakpoint at the line $line")

            val position = MockSourcePosition(_file = containingFile, _line = line)

            val stepTargets = KotlinSmartStepIntoHandler().findSmartStepTargets(position)

            stepTargets.filterIsInstance<SmartStepTarget>().map {
                stepTarget ->
                when (stepTarget) {
                    is KotlinLambdaSmartStepTarget -> KotlinLambdaMethodFilter(stepTarget.getLambda(), stepTarget.getCallingExpressionLines()!!)
                    is KotlinMethodSmartStepTarget -> KotlinBasicStepMethodFilter(stepTarget.resolvedElement, stepTarget.getCallingExpressionLines()!!)
                    is MethodSmartStepTarget -> BasicStepMethodFilter(stepTarget.getMethod(), stepTarget.getCallingExpressionLines())
                    else -> null
                }
            }
        }.filterNotNull()
    }

    protected fun SuspendContextImpl.printContext() {
        runReadAction {
            if (this.getFrameProxy() == null) {
                return@runReadAction println("Context thread is null", ProcessOutputTypes.SYSTEM)
            }

            val sourcePosition = PositionUtil.getSourcePosition(this)
            println(renderSourcePosition(sourcePosition), ProcessOutputTypes.SYSTEM)
        }
    }

    protected fun renderSourcePosition(sourcePosition: SourcePosition?): String {
        if (sourcePosition == null) {
            return "null"
        }

        val virtualFile = sourcePosition.getFile().getVirtualFile()
        if (virtualFile == null) {
            return "VirtualFile for position is null"
        }

        val libraryEntry = LibraryUtil.findLibraryEntry(virtualFile, getProject())
        if (libraryEntry != null && (libraryEntry is JdkOrderEntry ||
                                     libraryEntry.getPresentableName() == JetJdkAndLibraryProjectDescriptor.LIBRARY_NAME)) {
            return FileUtil.getNameWithoutExtension(virtualFile.getName()) + ".!EXT!"
        }

        return virtualFile.getName() + ":" + (sourcePosition.getLine() + 1)
    }

    protected fun finish() {
        doOnBreakpoint {
            resume(this)
        }
    }

    override fun createBreakpoints(file: PsiFile?) {
        super.createBreakpoints(file)

        if (file == null) return

        val document = PsiDocumentManager.getInstance(myProject).getDocument(file) ?: return
        val breakpointManager = XDebuggerManager.getInstance(myProject).getBreakpointManager()
        val breakpointType = javaClass<KotlinFieldBreakpointType>() as Class<out XBreakpointType<XBreakpoint<XBreakpointProperties<*>>, XBreakpointProperties<*>>>
        val type = XDebuggerUtil.getInstance().findBreakpointType<XBreakpoint<XBreakpointProperties<*>>>(breakpointType) as KotlinFieldBreakpointType
        val virtualFile = file.getVirtualFile()

        val runnable = {
            var offset = -1;
            while (true) {
                val fileText = document.getText()
                offset = fileText.indexOf("FieldWatchpoint!", offset + 1)
                if (offset == -1) break

                val commentLine = document.getLineNumber(offset)

                val comment = fileText.substring(document.getLineStartOffset(commentLine), document.getLineEndOffset(commentLine))

                val lineIndex = commentLine + 1
                val fieldName = comment.substringAfter("//FieldWatchpoint! (").substringBefore(")")

                if (!type.canPutAt(virtualFile, lineIndex, myProject)) continue

                val xBreakpoint = runWriteAction {
                    breakpointManager.addLineBreakpoint(
                            type as XLineBreakpointType<XBreakpointProperties<*>>,
                            virtualFile.getUrl(),
                            lineIndex,
                            type.createBreakpointProperties(virtualFile, lineIndex)
                    )
                }

                val javaBreakpoint = BreakpointManager.getJavaBreakpoint(xBreakpoint)
                if (javaBreakpoint is KotlinFieldBreakpoint) {
                    javaBreakpoint.setFieldName(fieldName)
                    javaBreakpoint.setWatchAccess(fileText.getValueForSetting("WATCH_FIELD_ACCESS", true))
                    javaBreakpoint.setWatchModification(fileText.getValueForSetting("WATCH_FIELD_MODIFICATION", true))
                    javaBreakpoint.setWatchInitialization(fileText.getValueForSetting("WATCH_FIELD_INITIALISATION", false))
                    BreakpointManager.addBreakpoint(javaBreakpoint)
                    println("KotlinFieldBreakpoint created at ${file.getVirtualFile().getName()}:$lineIndex", ProcessOutputTypes.SYSTEM)
                }
            }
        }

        if (!SwingUtilities.isEventDispatchThread()) {
            DebuggerInvocationUtil.invokeAndWait(myProject, runnable, ModalityState.defaultModalityState())
        }
        else {
            runnable.invoke()
        }
    }

    protected fun createAdditionalBreakpoints(fileText: String) {
        val breakpoints = InTextDirectivesUtils.findLinesWithPrefixesRemoved(fileText, "// ADDITIONAL_BREAKPOINT: ")
        for (breakpoint in breakpoints) {
            val position = breakpoint.split(".kt:")
            assert(position.size() == 2) { "Couldn't parse position from test directive: directive = $breakpoint" }
            createBreakpoint(position[0], position[1])
        }
    }

    private fun createBreakpoint(fileName: String, lineMarker: String) {
        val project = getProject()!!
        val sourceFiles = runReadAction {
            FilenameIndex.getAllFilesByExt(project, "kt").filter {
                it.getName().contains(fileName) &&
                it.contentsToByteArray().toString("UTF-8").contains(lineMarker)
            }
        }

        assert(sourceFiles.size() == 1) { "One source file should be found: name = $fileName, sourceFiles = $sourceFiles" }

        val runnable = Runnable() {
            val psiSourceFile = PsiManager.getInstance(project).findFile(sourceFiles.first())!!

            val breakpointManager = DebuggerManagerEx.getInstanceEx(project)?.getBreakpointManager()!!
            val document = PsiDocumentManager.getInstance(project).getDocument(psiSourceFile)!!

            val index = psiSourceFile.getText()!!.indexOf(lineMarker)
            val lineNumber = document.getLineNumber(index) + 1

            val breakpoint = breakpointManager.addLineBreakpoint(document, lineNumber)
            if (breakpoint != null) {
                println("LineBreakpoint created at " + psiSourceFile.getName() + ":" + lineNumber, ProcessOutputTypes.SYSTEM);
            }
        }

        DebuggerInvocationUtil.invokeAndWait(project, runnable, ModalityState.defaultModalityState())
    }
}<|MERGE_RESOLUTION|>--- conflicted
+++ resolved
@@ -134,15 +134,10 @@
         dp.getManagerThread()!!.schedule(dp.createStepIntoCommand(this, ignoreFilters, smartStepFilter))
     }
 
-<<<<<<< HEAD
-    protected fun SuspendContextImpl.stepOut() {
-        dp.getManagerThread()!!.schedule(dp.createStepOutCommand(this))
-=======
     protected fun SuspendContextImpl.doStepOut() {
         val stepOutCommand = runReadAction { KotlinSteppingCommandProvider().getStepOutCommand(this, debuggerContext!!) }
                              ?: dp.createStepOutCommand(this)
         dp.managerThread.schedule(stepOutCommand)
->>>>>>> f9c7e7ad
     }
 
     /*
